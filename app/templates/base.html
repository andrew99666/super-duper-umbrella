--- conflicted
+++ resolved
@@ -141,18 +141,13 @@
       const showIndicator = () => {
         if (indicator) {
           indicator.classList.remove("hidden");
-<<<<<<< HEAD
           indicator.style.display = "flex";
-=======
-          indicator.classList.add("flex");
->>>>>>> 79be0874
         }
       };
 
       const hideIndicator = () => {
         if (indicator) {
           indicator.classList.add("hidden");
-<<<<<<< HEAD
           indicator.style.display = "none";
         }
       };
@@ -162,11 +157,6 @@
         if (progressPercentage) progressPercentage.textContent = `${Math.round(percentage)}%`;
         if (progressBar) progressBar.style.width = `${percentage}%`;
       };
-=======
-          indicator.classList.remove("flex");
-        }
-      };
->>>>>>> 79be0874
 
       const disableButton = (form) => {
         const button = form.querySelector("[data-analyze-button]");
@@ -243,27 +233,15 @@
           }
 
           const successful = event.detail && event.detail.successful;
-<<<<<<< HEAD
           if (successful) {
             updateProgress("Complete!", 100);
             setTimeout(() => {
-=======
-          // Only process if this is the active request (prevent race conditions)
-          if (activeRequest === event.detail) {
-            activeRequest = null;
-            if (successful) {
->>>>>>> 79be0874
               hideIndicator();
               if (statusPanel) {
                 statusPanel.classList.add("hidden");
               }
-<<<<<<< HEAD
             }, 500);
             resetButton(target);
-=======
-              resetButton(target);
-            }
->>>>>>> 79be0874
           }
         }
       });
@@ -271,17 +249,12 @@
       document.body.addEventListener("htmx:responseError", (event) => {
         const target = event.target;
         if (target && target.id === "analysis-form") {
-<<<<<<< HEAD
           // Clear progress interval
           const intervalId = target.dataset.progressInterval;
           if (intervalId) {
             clearInterval(parseInt(intervalId));
           }
 
-=======
-          // Clear active request and clean up on error
-          activeRequest = null;
->>>>>>> 79be0874
           hideIndicator();
           if (statusPanel && statusText) {
             statusPanel.classList.remove("hidden");
