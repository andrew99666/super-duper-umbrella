# Search Term Relevancy Assistant

A production-ready FastAPI web application that connects to the Google Ads API, inspects campaign landing
pages, and uses OpenAI's ChatGPT models to score paid search queries for relevancy. The tool highlights
irrelevant search terms, suggests negative keywords, and supports exporting the review as CSV (or applying
negatives behind a feature flag).

## Features

- Google OAuth web flow with encrypted refresh-token storage in SQLite
- Campaign picker with HTMX-powered analysis workflow and Tailwind UI
- GAQL helpers targeting `campaign_search_term_view` with automatic fallback
- Landing-page scraping with robots.txt support and OpenAI summarisation cache
- Batch LLM relevancy scoring and schema-validated JSON parsing
- Suggestion review table with quick filters, CSV export, and optional API application hook
- Dockerised deployment using Python 3.11, FastAPI, SQLAlchemy, and uvicorn

## Prerequisites

1. **Google Cloud project** with the Google Ads API enabled.
   - Visit <https://console.cloud.google.com/> and create/select a project.
   - Enable the Google Ads API for that project.
2. **Google Ads developer token.**
   - Request one from the Google Ads UI (Tools & Settings → API Center).
   - Ensure it is approved for at least test usage.
3. **OAuth client credentials.**
   - In the Cloud Console, create OAuth credentials of type **Web application**.
   - Add `http://localhost:8000/oauth/callback` (or your `BASE_URL`) as an authorized redirect URI.
   - Record the client ID and secret.
4. **Login-customer ID (optional).**
   - If you operate through a manager account, capture the manager's customer ID without dashes.
   - Otherwise, the tool will default to the first accessible customer returned by the API.
5. **OpenAI API key.**
   - Create a key from <https://platform.openai.com/> with access to Chat Completions.
6. **Docker** and **docker compose** installed locally.

## Environment variables

Copy `.env.example` to `.env` and populate the following:

```env
APP_SECRET_KEY=replace-with-a-long-random-string
BASE_URL=http://localhost:8000
DATABASE_URL=sqlite:///./data/app.db
GOOGLE_ADS_DEVELOPER_TOKEN=your_dev_token
GOOGLE_ADS_OAUTH_CLIENT_ID=your_oauth_client_id
GOOGLE_ADS_OAUTH_CLIENT_SECRET=your_oauth_client_secret
GOOGLE_ADS_API_VERSION=
GOOGLE_ADS_LOGIN_CUSTOMER_ID=optional_manager_id
OPENAI_API_KEY=sk-...
FEATURE_APPLY_NEGATIVES=false
```

<<<<<<< HEAD
=======

>>>>>>> 1f6778a3
Leave `GOOGLE_ADS_API_VERSION` empty to use the latest version supported by the installed `google-ads` library.
Only set it (for example, `v21`) if Google retires the default and you need to pin to a specific release.

All sensitive values are read from environment variables at runtime. Refresh tokens are encrypted at rest
using a key derived from `APP_SECRET_KEY`.

## Running locally with Docker

```bash
# Build the container and start the stack (FastAPI + SQLite volume)
<<<<<<< HEAD
# (Optional) Ensure the data directory exists so SQLite can create the database file
mkdir -p data  # use `mkdir data` on Windows PowerShell
=======

# (Optional) Ensure the data directory exists so SQLite can create the database file
mkdir -p data  # use `mkdir data` on Windows PowerShell

>>>>>>> 1f6778a3
docker compose up --build
```

The application will be available at <http://localhost:8000> by default. Uvicorn runs with a single worker
inside the container. File changes in `app/` are mounted into the container for rapid iteration.

## Usage workflow

1. Visit `http://localhost:8000` and click **Sign in with Google**.
2. Complete the OAuth consent flow. The refresh token is stored encrypted in SQLite.
3. Pick the operating customer (if multiple) and choose one or more campaigns plus a reporting date range.
4. Click **Run analysis**. The app pulls search terms via `campaign_search_term_view` (falling back to
   `search_term_view` when necessary) and collects landing-page URLs from ad final URLs plus
   `landing_page_view`.
5. Landing pages are fetched (respecting robots.txt), parsed, summarised via OpenAI, and cached.
6. Search terms are batched (≤200 per call) and sent to OpenAI for relevancy scoring and negative keyword
   recommendations. Results are validated against a strict JSON schema.
7. Review the suggestion table, toggle approvals (or auto-select high-confidence irrelevants), and export the
   approved list as CSV. Optionally enable `FEATURE_APPLY_NEGATIVES=true` and extend `/apply-negatives` to
   push negatives via the Google Ads API.

## Development

- Python version: **3.11**
- Frameworks: FastAPI, SQLAlchemy, HTMX, Tailwind CSS via CDN
<<<<<<< HEAD
- Database: SQLite (file-backed, persisted to `data/app.db` by default)
=======

- Database: SQLite (file-backed, persisted to `data/app.db` by default)

>>>>>>> 1f6778a3
- Tests: run with `pytest`

```bash
python -m venv .venv
source .venv/bin/activate
pip install -r requirements.txt
pytest
```

## Notes

- `campaign_search_term_view` is used whenever available to include Performance Max search terms. The code
  automatically retries with `search_term_view` if the preferred view is not supported in the target API
<<<<<<< HEAD
  version. If Google sunsets an API version, bump the `google-ads` dependency (or set `GOOGLE_ADS_API_VERSION`
  to a currently supported release) and rebuild the Docker image.
=======

  version. If Google sunsets an API version, bump the `google-ads` dependency (or set `GOOGLE_ADS_API_VERSION`
  to a currently supported release) and rebuild the Docker image.

>>>>>>> 1f6778a3
- Landing-page URLs are sourced from both `ad_group_ad.ad.final_urls` and `landing_page_view` to capture
  expanded final URLs. Duplicate URLs are cached and summaries refreshed on a rolling basis.
- OpenAI calls use conservative temperature settings (≤0.2), exponential back-off, and strict schema
  validation with retries to guard against malformed JSON.
- Applying negatives via the Google Ads API is scaffolded behind a feature flag to prevent accidental account
  changes.<|MERGE_RESOLUTION|>--- conflicted
+++ resolved
@@ -51,10 +51,6 @@
 FEATURE_APPLY_NEGATIVES=false
 ```
 
-<<<<<<< HEAD
-=======
-
->>>>>>> 1f6778a3
 Leave `GOOGLE_ADS_API_VERSION` empty to use the latest version supported by the installed `google-ads` library.
 Only set it (for example, `v21`) if Google retires the default and you need to pin to a specific release.
 
@@ -65,15 +61,10 @@
 
 ```bash
 # Build the container and start the stack (FastAPI + SQLite volume)
-<<<<<<< HEAD
-# (Optional) Ensure the data directory exists so SQLite can create the database file
-mkdir -p data  # use `mkdir data` on Windows PowerShell
-=======
 
 # (Optional) Ensure the data directory exists so SQLite can create the database file
 mkdir -p data  # use `mkdir data` on Windows PowerShell
 
->>>>>>> 1f6778a3
 docker compose up --build
 ```
 
@@ -99,13 +90,9 @@
 
 - Python version: **3.11**
 - Frameworks: FastAPI, SQLAlchemy, HTMX, Tailwind CSS via CDN
-<<<<<<< HEAD
-- Database: SQLite (file-backed, persisted to `data/app.db` by default)
-=======
 
 - Database: SQLite (file-backed, persisted to `data/app.db` by default)
 
->>>>>>> 1f6778a3
 - Tests: run with `pytest`
 
 ```bash
@@ -119,15 +106,9 @@
 
 - `campaign_search_term_view` is used whenever available to include Performance Max search terms. The code
   automatically retries with `search_term_view` if the preferred view is not supported in the target API
-<<<<<<< HEAD
-  version. If Google sunsets an API version, bump the `google-ads` dependency (or set `GOOGLE_ADS_API_VERSION`
-  to a currently supported release) and rebuild the Docker image.
-=======
-
   version. If Google sunsets an API version, bump the `google-ads` dependency (or set `GOOGLE_ADS_API_VERSION`
   to a currently supported release) and rebuild the Docker image.
 
->>>>>>> 1f6778a3
 - Landing-page URLs are sourced from both `ad_group_ad.ad.final_urls` and `landing_page_view` to capture
   expanded final URLs. Duplicate URLs are cached and summaries refreshed on a rolling basis.
 - OpenAI calls use conservative temperature settings (≤0.2), exponential back-off, and strict schema
