# Search Term Relevancy Assistant

A production-ready FastAPI web application that connects to the Google Ads API, inspects campaign landing
pages, and uses OpenAI's ChatGPT models to score paid search queries for relevancy. The tool highlights
irrelevant search terms, suggests negative keywords, and supports exporting the review as CSV (or applying
negatives behind a feature flag).

## Features

- Google OAuth web flow with encrypted refresh-token storage in SQLite
- Campaign picker with HTMX-powered analysis workflow and Tailwind UI
- GAQL helpers targeting `campaign_search_term_view` with automatic fallback
- Landing-page scraping with robots.txt support and OpenAI summarisation cache
- Batch LLM relevancy scoring and schema-validated JSON parsing
- Suggestion review table with quick filters, CSV export, and optional API application hook
- Dockerised deployment using Python 3.11, FastAPI, SQLAlchemy, and uvicorn

## Prerequisites

1. **Google Cloud project** with the Google Ads API enabled.
   - Visit <https://console.cloud.google.com/> and create/select a project.
   - Enable the Google Ads API for that project.
2. **Google Ads developer token.**
   - Request one from the Google Ads UI (Tools & Settings → API Center).
   - Ensure it is approved for at least test usage.
3. **OAuth client credentials.**
   - In the Cloud Console, create OAuth credentials of type **Web application**.
   - Add `http://localhost:8000/oauth/callback` (or your `BASE_URL`) as an authorized redirect URI.
   - Record the client ID and secret.
4. **Login-customer ID (optional).**
   - If you operate through a manager account, capture the manager's customer ID without dashes.
   - Otherwise, the tool will default to the first accessible customer returned by the API.
5. **OpenAI API key.**
   - Create a key from <https://platform.openai.com/> with access to Chat Completions.
6. **Docker** and **docker compose** installed locally.

## Environment variables

Copy `.env.example` to `.env` and populate the following:

```env
APP_SECRET_KEY=replace-with-a-long-random-string
BASE_URL=http://localhost:8000
DATABASE_URL=sqlite:///./data/app.db
GOOGLE_ADS_DEVELOPER_TOKEN=your_dev_token
GOOGLE_ADS_OAUTH_CLIENT_ID=your_oauth_client_id
GOOGLE_ADS_OAUTH_CLIENT_SECRET=your_oauth_client_secret
GOOGLE_ADS_API_VERSION=
GOOGLE_ADS_LOGIN_CUSTOMER_ID=optional_manager_id
OPENAI_API_KEY=sk-...
FEATURE_APPLY_NEGATIVES=false
```

Leave `GOOGLE_ADS_API_VERSION` empty to use the latest version supported by the installed `google-ads` library.
Only set it (for example, `v21`) if Google retires the default and you need to pin to a specific release.

All sensitive values are read from environment variables at runtime. Refresh tokens are encrypted at rest
using a key derived from `APP_SECRET_KEY`.

## Running locally with Docker

```bash
# Build the container and start the stack (FastAPI + SQLite volume)
<<<<<<< HEAD
# (Optional) Ensure the data directory exists so SQLite can create the database file
mkdir -p data  # use `mkdir data` on Windows PowerShell
=======

# (Optional) Ensure the data directory exists so SQLite can create the database file
mkdir -p data  # use `mkdir data` on Windows PowerShell

>>>>>>> 37de7aa9
docker compose up --build
```

The application will be available at <http://localhost:8000> by default. Uvicorn runs with a single worker
inside the container. File changes in `app/` are mounted into the container for rapid iteration.

## Usage workflow

1. Visit `http://localhost:8000` and click **Sign in with Google**.
2. Complete the OAuth consent flow. The refresh token is stored encrypted in SQLite.
3. Pick the operating customer (if multiple) and choose one or more campaigns plus a reporting date range.
4. Click **Run analysis**. The app pulls search terms via `campaign_search_term_view` (falling back to
   `search_term_view` when necessary) and collects landing-page URLs from ad final URLs plus
   `landing_page_view`.
5. Landing pages are fetched (respecting robots.txt), parsed, summarised via OpenAI, and cached.
6. Search terms are batched (≤200 per call) and sent to OpenAI for relevancy scoring and negative keyword
   recommendations. Results are validated against a strict JSON schema.
7. Review the suggestion table, toggle approvals (or auto-select high-confidence irrelevants), and export the
   approved list as CSV. Optionally enable `FEATURE_APPLY_NEGATIVES=true` and extend `/apply-negatives` to
   push negatives via the Google Ads API.

## Development

- Python version: **3.11**
- Frameworks: FastAPI, SQLAlchemy, HTMX, Tailwind CSS via CDN
<<<<<<< HEAD
- Database: SQLite (file-backed, persisted to `data/app.db` by default)
=======

- Database: SQLite (file-backed, persisted to `data/app.db` by default)

>>>>>>> 37de7aa9
- Tests: run with `pytest`

```bash
python -m venv .venv
source .venv/bin/activate
pip install -r requirements.txt
pytest
```

## Notes

- `campaign_search_term_view` is used whenever available to include Performance Max search terms. The code
  automatically retries with `search_term_view` if the preferred view is not supported in the target API
  version. If Google sunsets an API version, bump the `google-ads` dependency (or set `GOOGLE_ADS_API_VERSION`
  to a currently supported release) and rebuild the Docker image.
<<<<<<< HEAD
=======

>>>>>>> 37de7aa9
- Landing-page URLs are sourced from both `ad_group_ad.ad.final_urls` and `landing_page_view` to capture
  expanded final URLs. Duplicate URLs are cached and summaries refreshed on a rolling basis.
- OpenAI calls use conservative temperature settings (≤0.2), exponential back-off, and strict schema
  validation with retries to guard against malformed JSON.
- Applying negatives via the Google Ads API is scaffolded behind a feature flag to prevent accidental account
  changes.<|MERGE_RESOLUTION|>--- conflicted
+++ resolved
@@ -61,15 +61,9 @@
 
 ```bash
 # Build the container and start the stack (FastAPI + SQLite volume)
-<<<<<<< HEAD
-# (Optional) Ensure the data directory exists so SQLite can create the database file
-mkdir -p data  # use `mkdir data` on Windows PowerShell
-=======
 
 # (Optional) Ensure the data directory exists so SQLite can create the database file
 mkdir -p data  # use `mkdir data` on Windows PowerShell
-
->>>>>>> 37de7aa9
 docker compose up --build
 ```
 
@@ -95,13 +89,7 @@
 
 - Python version: **3.11**
 - Frameworks: FastAPI, SQLAlchemy, HTMX, Tailwind CSS via CDN
-<<<<<<< HEAD
 - Database: SQLite (file-backed, persisted to `data/app.db` by default)
-=======
-
-- Database: SQLite (file-backed, persisted to `data/app.db` by default)
-
->>>>>>> 37de7aa9
 - Tests: run with `pytest`
 
 ```bash
@@ -117,10 +105,6 @@
   automatically retries with `search_term_view` if the preferred view is not supported in the target API
   version. If Google sunsets an API version, bump the `google-ads` dependency (or set `GOOGLE_ADS_API_VERSION`
   to a currently supported release) and rebuild the Docker image.
-<<<<<<< HEAD
-=======
-
->>>>>>> 37de7aa9
 - Landing-page URLs are sourced from both `ad_group_ad.ad.final_urls` and `landing_page_view` to capture
   expanded final URLs. Duplicate URLs are cached and summaries refreshed on a rolling basis.
 - OpenAI calls use conservative temperature settings (≤0.2), exponential back-off, and strict schema
